--- conflicted
+++ resolved
@@ -118,6 +118,28 @@
     });
   });
 
+  describe('#add(widget, "header")', () => {
+    it('should add a widget to the header', () => {
+      const widget = new Widget();
+      widget.id = 'foo';
+      shell.add(widget, 'header');
+      expect(shell.isEmpty('header')).to.equal(false);
+    });
+
+    it('should be a no-op if the widget has no id', () => {
+      const widget = new Widget();
+      shell.add(widget, 'header');
+      expect(shell.isEmpty('header')).to.equal(true);
+    });
+
+    it('should accept options', () => {
+      const widget = new Widget();
+      widget.id = 'foo';
+      shell.add(widget, 'header', { rank: 10 });
+      expect(shell.isEmpty('header')).to.equal(false);
+    });
+  });
+
   describe('#add(widget, "top")', () => {
     it('should add a widget to the top area', () => {
       const widget = new Widget();
@@ -140,33 +162,7 @@
     });
   });
 
-<<<<<<< HEAD
-  describe('#addToHeader()', () => {
-    it('should add a widget to the header', () => {
-      const widget = new Widget();
-      widget.id = 'foo';
-      shell.addToHeader(widget);
-      expect(shell.isEmpty('header')).to.equal(false);
-    });
-
-    it('should be a no-op if the widget has no id', () => {
-      const widget = new Widget();
-      shell.addToHeader(widget);
-      expect(shell.isEmpty('header')).to.equal(true);
-    });
-
-    it('should accept options', () => {
-      const widget = new Widget();
-      widget.id = 'foo';
-      shell.addToHeader(widget, { rank: 10 });
-      expect(shell.isEmpty('header')).to.equal(false);
-    });
-  });
-
-  describe('#addToLeftArea()', () => {
-=======
   describe('#add(widget, "left")', () => {
->>>>>>> 5ce84c61
     it('should add a widget to the left area', () => {
       const widget = new Widget();
       widget.id = 'foo';
